--- conflicted
+++ resolved
@@ -2,93 +2,66 @@
 Description : Cryptographic hashes for hnix-store.
 Maintainer  : Greg Hale <imalsogreg@gmail.com>
 -}
-{-# LANGUAGE AllowAmbiguousTypes       #-}
-{-# LANGUAGE DataKinds                 #-}
+{-# LANGUAGE AllowAmbiguousTypes #-}
+{-# LANGUAGE DataKinds #-}
+{-# LANGUAGE ExistentialQuantification #-}
+{-# LANGUAGE FlexibleContexts #-}
+{-# LANGUAGE FlexibleInstances #-}
 {-# LANGUAGE GeneralizedNewtypeDeriving #-}
-<<<<<<< HEAD
-{-# LANGUAGE PolyKinds                 #-}
-{-# LANGUAGE RankNTypes                #-}
-{-# LANGUAGE TypeFamilies              #-}
-{-# LANGUAGE KindSignatures            #-}
-{-# LANGUAGE ScopedTypeVariables       #-}
-{-# LANGUAGE TypeApplications          #-}
-{-# LANGUAGE OverloadedStrings         #-}
-{-# LANGUAGE ExistentialQuantification #-}
-{-# LANGUAGE StandaloneDeriving        #-}
+{-# LANGUAGE KindSignatures #-}
+{-# LANGUAGE OverloadedStrings #-}
+{-# LANGUAGE PolyKinds #-}
+{-# LANGUAGE RankNTypes #-}
+{-# LANGUAGE ScopedTypeVariables #-}
+{-# LANGUAGE StandaloneDeriving #-}
+{-# LANGUAGE TypeApplications #-}
+{-# LANGUAGE TypeFamilies #-}
+{-# LANGUAGE TypeInType #-}
 
 module System.Nix.Internal.Hash where
 
-import Data.Text (Text)
-import qualified Crypto.Hash.MD5       as MD5
-import qualified Crypto.Hash.SHA1      as SHA1
-import qualified Crypto.Hash.SHA256    as SHA256
-import qualified Data.ByteString       as BS
+import qualified Crypto.Hash.MD5 as MD5
+import qualified Crypto.Hash.SHA1 as SHA1
+import qualified Crypto.Hash.SHA256 as SHA256
+import           Data.Bits (xor)
+import           Data.Kind (Type)
+import           Data.List (foldl')
+import           Data.Monoid
+import           Data.Proxy (Proxy(Proxy))
+import           Data.Text (Text)
+import           Data.Word (Word8)
+import           Data.Text (Text)
+import qualified Data.ByteString as BS
+import qualified Data.ByteString.Base16 as Base16
 import qualified Data.ByteString.Char8 as BSC
-import           Data.Bits             (xor)
-import qualified Data.ByteString       as BS
-import qualified Data.ByteString.Lazy  as BSL
-import qualified Data.Hashable         as DataHashable
-import           Data.List             (foldl')
-import           Data.Proxy            (Proxy(Proxy))
-import qualified Data.Text             as T
-import qualified Data.Text.Encoding    as T
-import qualified Data.Vector           as V
-import           Data.Word             (Word8)
-=======
-{-# LANGUAGE PolyKinds           #-}
-{-# LANGUAGE RankNTypes          #-}
-{-# LANGUAGE TypeFamilies        #-}
-{-# LANGUAGE KindSignatures      #-}
-{-# LANGUAGE ScopedTypeVariables #-}
-{-# LANGUAGE TypeApplications    #-}
-{-# LANGUAGE TypeInType          #-}
-{-# LANGUAGE OverloadedStrings   #-}
-
-module System.Nix.Internal.Hash where
-
-import qualified Crypto.Hash.MD5        as MD5
-import qualified Crypto.Hash.SHA1       as SHA1
-import qualified Crypto.Hash.SHA256     as SHA256
-import qualified Data.ByteString        as BS
-import qualified Data.ByteString.Base16 as Base16
-import qualified Data.ByteString.Char8  as BSC
-import           Data.Bits              (xor)
-import qualified Data.ByteString        as BS
-import qualified Data.ByteString.Lazy   as BSL
-import qualified Data.Hashable          as DataHashable
-import           Data.Kind              (Type)
-import           Data.List              (foldl')
-import           Data.Monoid
-import           Data.Proxy             (Proxy(Proxy))
-import           Data.Text              (Text)
-import qualified Data.Text              as T
-import qualified Data.Text.Encoding     as T
-import qualified Data.Vector            as V
-import           Data.Word              (Word8)
->>>>>>> 8cc65958
+import qualified Data.ByteString.Lazy as BSL
+import           Data.Hashable
+import qualified Data.Text as T
+import qualified Data.Text.Encoding as T
+import qualified Data.Vector as V
 import           GHC.TypeLits
+import           Numeric.Natural
 
 -- | A tag for different hashing algorithms
 --   Also used as a type-level tag for hash digests
 --   (e.g. @Digest SHA256@ is the type for a sha256 hash)
 --
 --  When used at the type level, `n` is `Nat`
-data HashAlgorithm' n
+data HashAlgorithm
   = MD5
   | SHA1
   | SHA256
-  | Truncated n (HashAlgorithm' n)
-  deriving (Eq, Show)
-
-class HashAlgoText a where
-  algoString :: Proxy a -> Text
-
-instance HashAlgoText 'MD5 where
-  algoString (Proxy :: Proxy 'MD5) = "md5"
-
-<<<<<<< HEAD
-class NamedAlgorithm (a :: HashAlgorithm) where
-  algorithmName :: Text
+  deriving (Eq, Ord, Show)
+
+data HashForm' n
+  = Plain HashAlgorithm
+  | Truncated n HashAlgorithm
+  deriving (Eq, Ord, Show)
+
+type HashForm = HashForm' Nat
+
+class HasDigest (Plain a) => NamedAlgorithm (a :: HashAlgorithm) where
+  algorithmName :: forall a. Text
 
 instance NamedAlgorithm 'MD5 where
   algorithmName = "md5"
@@ -98,15 +71,6 @@
 
 instance NamedAlgorithm 'SHA256 where
   algorithmName = "sha256"
-=======
-instance HashAlgoText 'SHA1 where
-  algoString (Proxy :: Proxy 'SHA1) = "sha1"
-
-instance HashAlgoText 'SHA256 where
-  algoString (Proxy :: Proxy 'SHA256) = "sha256"
-
-type HashAlgorithm = HashAlgorithm' Nat
->>>>>>> 8cc65958
 
 -- | Types with kind @HashAlgorithm@ may be a @HasDigest@ instance
 --   if they are able to hash bytestrings via the init/update/finalize
@@ -114,7 +78,7 @@
 --
 --   Each instance defined here simply defers to one of the underlying
 --   monomorphic hashing libraries, such as `cryptohash-sha256`.
-class HasDigest (a :: HashAlgorithm) where
+class HasDigest (a :: HashForm) where
 
   type AlgoCtx a :: Type
 
@@ -141,52 +105,57 @@
 hashLazy bsl =
   finalize $ foldl' (update @a) (initialize @a) (BSL.toChunks bsl)
 
-digestText32 :: forall a. HashAlgoText a => Digest a -> T.Text
-digestText32 d = algoString (Proxy :: Proxy a) <> ":" <> printAsBase32 d
-
-digestText16 :: forall a. HashAlgoText a => Digest a -> T.Text
-digestText16 (Digest bs) = algoString (Proxy :: Proxy a) <> ":" <> T.decodeUtf8 (Base16.encode bs)
+digestText32 :: forall a. NamedAlgorithm a => Digest ('Plain a) -> T.Text
+digestText32 d = algorithmName @a <> ":" <> printAsBase32 d
+
+digestText16 :: forall a. NamedAlgorithm a => Digest ('Plain a) -> T.Text
+digestText16 (Digest bs) = algorithmName @a <> ":" <> T.decodeUtf8 (Base16.encode bs)
 
 -- | Convert any Digest to a base32-encoded string.
 --   This is not used in producing store path hashes
 printAsBase32 :: Digest a -> T.Text
 printAsBase32 (Digest bs) = printHashBytes32 bs
 
-
-instance HasDigest MD5 where
-  type AlgoCtx 'MD5 = MD5.Ctx
+instance HasDigest ('Plain 'MD5) where
+  type AlgoCtx (Plain 'MD5) = MD5.Ctx
   initialize = MD5.init
   update = MD5.update
   finalize = Digest . MD5.finalize
 
-instance HasDigest 'SHA1 where
-  type AlgoCtx SHA1 = SHA1.Ctx
+instance HasDigest ('Plain 'SHA1) where
+  type AlgoCtx (Plain SHA1) = SHA1.Ctx
   initialize = SHA1.init
   update = SHA1.update
   finalize = Digest . SHA1.finalize
 
-instance HasDigest 'SHA256 where
-  type AlgoCtx SHA256 = SHA256.Ctx
+instance HasDigest ('Plain 'SHA256) where
+  type AlgoCtx (Plain SHA256) = SHA256.Ctx
   initialize = SHA256.init
   update = SHA256.update
   finalize = Digest . SHA256.finalize
 
-instance (HasDigest a, KnownNat n) => HasDigest (Truncated n a) where
-  type AlgoCtx (Truncated n a) = AlgoCtx a
-  initialize = initialize @a
-  update = update @a
-  finalize = truncateDigest @n . finalize @a
+instance (HasDigest ('Plain a), KnownNat n) => HasDigest ('Truncated n a) where
+  type AlgoCtx ('Truncated n a) = AlgoCtx ('Plain a)
+  initialize = initialize @('Plain a)
+  update = update @('Plain a)
+  finalize = truncateDigest @n @a . finalize @('Plain a)
 
 -- | A raw hash digest, with a type-level tag
-newtype Digest (a :: HashAlgorithm) = Digest
+newtype Digest (a :: HashForm) = Digest
   { digestBytes :: BS.ByteString
     -- ^ The bytestring in a Digest is an opaque string of bytes,
     --   not some particular text encoding.
-  } deriving (Show, Eq, Ord, DataHashable.Hashable)
+  } deriving (Show, Eq, Ord, Hashable)
 
 -- | A digest from a named hash algorithm.
-data NamedDigest =
-  forall a . NamedAlgorithm a => NamedDigest (Digest a)
+data AnyDigest =
+  forall a . HasDigest a => AnyDigest (Digest a)
+
+--instance Show AnyDigest
+--instance Eq AnyDigest
+--instance Ord AnyDigest
+--instance Hashable AnyDigest where
+--  hashWithSalt salt (AnyDigest bs) = hashWithSalt salt bs
 
 -- instance DataHashable.Hashable (Digest a) where
 --   hashWithSalt a (Digest bs) = DataHashable.hashWithSalt a bs
@@ -221,7 +190,11 @@
 --   bytestring into a head part (truncation length) and tail part (leftover
 --   part) right-pads the leftovers with 0 to the truncation length, and
 --   combines the two strings bytewise with `xor`
-truncateDigest :: forall n a.(HasDigest a, KnownNat n) => Digest a -> Digest (Truncated n a)
+truncateDigest
+  :: forall n a
+  . (HasDigest ('Plain a), KnownNat n)
+  => Digest ('Plain a)
+  -> Digest (Truncated n a)
 truncateDigest (Digest c) = Digest $ BS.pack $ map truncOutputByte [0.. n-1]
   where
 
@@ -244,7 +217,7 @@
 
 -- | Convert type-level @HashAlgorithm@ into the value level
 class AlgoVal (a :: HashAlgorithm) where
-  algoVal :: HashAlgorithm' Integer
+  algoVal :: forall a. HashAlgorithm
 
 instance AlgoVal MD5 where
   algoVal = MD5
@@ -255,5 +228,11 @@
 instance AlgoVal SHA256 where
   algoVal = SHA256
 
-instance forall a n.(AlgoVal a, KnownNat n) => AlgoVal (Truncated n a) where
-  algoVal = Truncated (natVal (Proxy @n)) (algoVal @a)+class FormVal (a :: HashForm) where
+  formVal :: HashForm' Natural
+
+instance forall a. AlgoVal a => FormVal (Plain a) where
+  formVal = Plain $ algoVal @a
+
+instance forall a n. (AlgoVal a, KnownNat n) => FormVal (Truncated n a) where
+  formVal = Truncated (fromIntegral $ natVal (Proxy @n)) (algoVal @a)