--- conflicted
+++ resolved
@@ -2,18 +2,12 @@
 import qualified Data.ByteString.Lazy as LBS
 import qualified Data.HashSet         as HS
 import           Data.Maybe
-<<<<<<< HEAD
-import           Data.Proxy
-=======
->>>>>>> 34f2ad02
 import           Control.Monad.Reader
 import           Text.Pretty.Simple
+import           Data.Proxy
 
 import qualified System.Nix.GC                as GC
-<<<<<<< HEAD
 import           System.Nix.Path              (PathHashAlgo)
-=======
->>>>>>> 34f2ad02
 import           System.Nix.Store.Remote
 import           System.Nix.Store.Remote.Util
 
